[workspace]
members = [
  "forest/cli",
  "forest/daemon",
  "forest/shared",
  "blockchain/beacon",
  "blockchain/blocks",
  "blockchain/chain",
  "blockchain/state_manager",
  "blockchain/chain_sync",
  "blockchain/beacon",
  "blockchain/message_pool",
  "blockchain/consensus/fil_cns",
  "blockchain/consensus/deleg_cns",
  "vm/actor_interface",
  "vm/message",
  "vm/interpreter",
  "vm/state_migration",
  "node/db",
  "node/rpc",
  "node/rpc-client",
  "node/rpc-api",
  "node/forest_libp2p",
  "crypto",
  "encoding",
  "ipld/legacy_amt",
  "ipld",
  "key_management",
  "tests/serialization_tests",
  "types",
  "networks",
  "utils/auth",
  "utils/genesis",
  "utils/statediff",
  "utils/test_utils",
  "utils/metrics",
  "utils/paramfetch",
  "utils/json",
  "utils/forest_utils",
  "actors/runtime_v8",
  "actors/runtime_v9",
  "actors/account_v8",
]
resolver = "2"

[patch.crates-io]
# temporary solution to funty@1.2.0 being yanked, we should propose bitvec upgrade to upstream filecoin crates
# tracking issue: https://github.com/bitvecto-rs/funty/issues/7
funty = { git = "https://github.com/bitvecto-rs/funty/", rev = "7ef0d890fbcd8b3def1635ac1a877fc298488446" }

[workspace.dependencies]
ahash                 = "0.8"
anyhow                = "1.0"
arbitrary             = "1.1"
assert_cmd            = "2"
async-log             = "2.0"
async-trait           = "0.1"
atty                  = "0.2"
axum                  = "0.5"
backoff               = "0.4"
base64                = "0.13"
blake2b_simd          = "1.0"
bls-signatures        = { version = "0.12", default-features = false, features = ["blst"] }
byteorder             = "1.4.3"
bytes                 = "1.2"
chrono                = "0.4"
cid                   = { version = "0.8", default-features = false, features = ["std"] }
cs_serde_bytes        = "0.12.2"
derive_builder        = "0.11"
digest                = "0.10.5"
directories           = "4.0.1"
fil_actor_account_v9  = { package = "fil_actor_account", version = "9.0.0", git = "https://github.com/filecoin-project/builtin-actors", branch = "release/v9" }
fil_actor_cron_v8     = { package = "fil_actor_cron_state_v8", version = "=8.0.0", git = "https://github.com/filecoin-project/builtin-actors", branch = "lemmih/upgraded-v8" }
fil_actor_cron_v9     = { package = "fil_actor_cron", version = "9.0.0", git = "https://github.com/filecoin-project/builtin-actors", branch = "release/v9" }
fil_actor_init_v8     = { package = "fil_actor_init_state_v8", version = "=8.0.0", git = "https://github.com/filecoin-project/builtin-actors", branch = "lemmih/upgraded-v8" }
fil_actor_init_v9     = { package = "fil_actor_init", version = "9.0.0", git = "https://github.com/filecoin-project/builtin-actors", branch = "release/v9" }
fil_actor_market_v8   = { package = "fil_actor_market_state_v8", version = "=8.0.0", git = "https://github.com/filecoin-project/builtin-actors", branch = "lemmih/upgraded-v8" }
fil_actor_market_v9   = { package = "fil_actor_market", version = "9.0.0", git = "https://github.com/filecoin-project/builtin-actors", branch = "release/v9" }
fil_actor_miner_v8    = { package = "fil_actor_miner_state_v8", version = "=8.0.0", git = "https://github.com/filecoin-project/builtin-actors", branch = "lemmih/upgraded-v8" }
fil_actor_miner_v9    = { package = "fil_actor_miner", version = "9.0.0", git = "https://github.com/filecoin-project/builtin-actors", branch = "release/v9" }
fil_actor_multisig_v8 = { package = "fil_actor_multisig_state_v8", version = "=8.0.0", git = "https://github.com/filecoin-project/builtin-actors", branch = "lemmih/upgraded-v8" }
fil_actor_multisig_v9 = { package = "fil_actor_multisig", version = "9.0.0", git = "https://github.com/filecoin-project/builtin-actors", branch = "release/v9" }
fil_actor_power_v8    = { package = "fil_actor_power_state_v8", version = "=8.0.0", git = "https://github.com/filecoin-project/builtin-actors", branch = "lemmih/upgraded-v8" }
fil_actor_power_v9    = { package = "fil_actor_power", version = "9.0.0", git = "https://github.com/filecoin-project/builtin-actors", branch = "release/v9" }
fil_actor_reward_v8   = { package = "fil_actor_reward_state_v8", version = "=8.0.0", git = "https://github.com/filecoin-project/builtin-actors", branch = "lemmih/upgraded-v8" }
fil_actor_reward_v9   = { package = "fil_actor_reward", version = "9.0.0", git = "https://github.com/filecoin-project/builtin-actors", branch = "release/v9" }
fil_actor_system_v8   = { package = "fil_actor_system_state_v8", version = "=8.0.0", git = "https://github.com/filecoin-project/builtin-actors", branch = "lemmih/upgraded-v8" }
fil_actor_system_v9   = { package = "fil_actor_system", version = "9.0.0", git = "https://github.com/filecoin-project/builtin-actors", branch = "release/v9" }
fil_actors_runtime    = { package = "fil_actors_runtime_common", version = "=9.0.0", git = "https://github.com/filecoin-project/builtin-actors", branch = "lemmih/upgraded-v8" }
fil_actors_runtime_v9 = { package = "fil_actors_runtime", version = "9.0.0", git = "https://github.com/filecoin-project/builtin-actors", branch = "release/v9" }
filecoin-proofs-api   = "12.0"
flume                 = "0.10"
fs_extra              = "1.2"
futures               = "0.3"
futures-util          = "0.3"
fvm                   = "2.1"
fvm_ipld_amt          = "0.4"
fvm_ipld_bitfield     = "0.5"
fvm_ipld_blockstore   = "0.1"
fvm_ipld_car          = "0.5"
fvm_ipld_encoding     = "0.2"
fvm_ipld_hamt         = "0.5"
fvm_shared            = "2.0"
getrandom             = { version = "0.2.5" }
git-version           = "0.3"
hex                   = "0.4"
http                  = "0.2.8"
human-repr            = "1.0"
hyper                 = { version = "0.14", features = ["client", "stream", "http1"] }
hyper-rustls          = "0.23"
indexmap              = { version = "1.9", features = ["serde-1"] }
indextools            = "0.10"
integer-encoding      = { version = "3.0.3", default-features = false }
itertools             = "0.10"
jsonrpc-v2            = { version = "0.11", default-features = false, features = ["easy-errors", "macros", "bytes-v05"] }
lazy_static           = "1.4"
libipld               = { version = "0.14", default-features = false, features = ["dag-cbor", "dag-json", "derive"] }
libipld-core          = "0.14"
libipld-macro         = "0.14"
libp2p                = { version = "0.49", default-features = false }
libp2p-bitswap        = { git = "https://github.com/hanabi1224/libp2p-bitswap", branch = "forest", features = ["compat"] }
libsecp256k1          = "0.7"
log                   = "0.4"
lru                   = "0.8"
multibase             = "0.9"
multihash             = "0.16"
nonempty              = "0.8.0"
num-bigint            = "0.4"
num-derive            = "0.3"
num-rational          = "0.4"
num-traits            = "0.2"
num_cpus              = "1.14"
once_cell             = "1.15"
paste                 = "1.0.9"
pin-project-lite      = "0.2"
pretty_env_logger     = "0.4"
prometheus            = "0.13"
quickcheck            = "1"
quickcheck_macros     = "1"
rand                  = "0.8"
rayon                 = "1.5"
regex                 = "1.6"
rpassword             = "7.0"
serde                 = "1.0"
serde_ipld_dagcbor    = "0.1"
serde_json            = "1.0"
serde_repr            = "0.1.8"
serde_with            = { version = "2.0.1", features = ["chrono_0_4"] }
sha2                  = "0.10.5"
smallvec              = "1.9"
structopt             = "0.3"
tempfile              = "3.3"
thiserror             = "1.0"
time                  = "0.3"
tokio                 = "1.21"
tokio-stream          = "0.1"
tokio-util            = "0.7.0"
toml                  = "0.5"
tower-http            = "0.3"
<<<<<<< HEAD
unsigned-varint       = "0.7.1"
url                   = "2.3"
=======
url                   = { version = "2.3", features = ["serde"] }
>>>>>>> 1a869709
which                 = "4.3"

fil_actor_account_v8   = { path = "./actors/account_v8" }
fil_actors_runtime_v8  = { path = "./actors/runtime_v8" }
forest_actor_interface = { path = "./vm/actor_interface" }
forest_auth            = { path = "./utils/auth" }
forest_beacon          = { path = "./blockchain/beacon" }
forest_blocks          = { path = "./blockchain/blocks" }
forest_chain           = { path = "./blockchain/chain" }
forest_chain_sync      = { path = "./blockchain/chain_sync" }
forest_cli_shared      = { path = "./forest/shared" }
forest_crypto          = { path = "./crypto" }
forest_db              = { path = "./node/db" }
forest_deleg_cns       = { path = "./blockchain/consensus/deleg_cns" }
forest_encoding        = { path = "./encoding" }
forest_fil_cns         = { path = "./blockchain/consensus/fil_cns" }
forest_fil_types       = { path = "./types" }
forest_genesis         = { path = "./utils/genesis" }
forest_interpreter     = { path = "./vm/interpreter" }
forest_ipld            = { path = "./ipld" }
forest_json            = { path = "./utils/json" }
forest_key_management  = { path = "./key_management" }
forest_legacy_ipld_amt = { path = "./ipld/legacy_amt" }
forest_libp2p          = { path = "./node/forest_libp2p" }
forest_message         = { path = "./vm/message" }
forest_message_pool    = { path = "./blockchain/message_pool" }
forest_metrics         = { path = "./utils/metrics" }
forest_networks        = { path = "./networks" }
forest_paramfetch      = { path = "./utils/paramfetch" }
forest_rpc             = { path = "./node/rpc" }
forest_rpc-api         = { path = "./node/rpc-api" }
forest_rpc-client      = { path = "./node/rpc-client" }
forest_state_manager   = { path = "./blockchain/state_manager" }
forest_state_migration = { path = "./vm/state_migration" }
forest_statediff       = { path = "./utils/statediff" }
forest_test_utils      = { path = "./utils/test_utils" }
forest_utils           = { path = "./utils/forest_utils" }

[profile.dev]
debug           = 0
split-debuginfo = "unpacked"

[profile.quick]
inherits  = "release"
opt-level = 1
lto       = "off"

[profile.release]
# https://doc.rust-lang.org/cargo/reference/profiles.html#strip
strip = true<|MERGE_RESOLUTION|>--- conflicted
+++ resolved
@@ -157,12 +157,8 @@
 tokio-util            = "0.7.0"
 toml                  = "0.5"
 tower-http            = "0.3"
-<<<<<<< HEAD
 unsigned-varint       = "0.7.1"
-url                   = "2.3"
-=======
 url                   = { version = "2.3", features = ["serde"] }
->>>>>>> 1a869709
 which                 = "4.3"
 
 fil_actor_account_v8   = { path = "./actors/account_v8" }
