# This Dockerfile is for the main forest binary
# 
# Build and run locally:
# ```
# docker build -t forest:latest -f ./Dockerfile .
# docker run --init -it forest
# ```
# 
# Build and manually push to Github Container Registry (see https://docs.github.com/en/packages/working-with-a-github-packages-registry/working-with-the-container-registry)
# ```
# docker build -t ghcr.io/chainsafe/forest:latest .
# docker push ghcr.io/chainsafe/forest:latest
# ```

##
# Build stage
# Use github action runner cached images to avoid being rate limited
# https://github.com/actions/runner-images/blob/main/images/linux/Ubuntu2004-Readme.md#cached-docker-images
## 
FROM buildpack-deps:buster AS build-env

# Install dependencies
<<<<<<< HEAD
RUN apt-get update && apt-get install --no-install-recommends -y build-essential clang ca-certificates curl
=======
RUN apt-get update && apt-get install --no-install-recommends -y build-essential clang ocl-icd-opencl-dev cmake ca-certificates curl
>>>>>>> cbcd7a17
RUN update-ca-certificates

# Install rustup
# https://rustup.rs/
RUN curl --proto '=https' --tlsv1.2 -sSf https://sh.rustup.rs | sh -s -- -y
ENV PATH="/root/.cargo/bin:${PATH}"
ENV RUSTFLAGS="-Ctarget-feature=+avx2,+fma"

WORKDIR /usr/src/forest
COPY . .

# Install Forest
RUN make install

##
# Prod image for forest binary
# Use github action runner cached images to avoid being rate limited
# https://github.com/actions/runner-images/blob/main/images/linux/Ubuntu2004-Readme.md#cached-docker-images
##
FROM ubuntu:20.04

# Link package to the repository
LABEL org.opencontainers.image.source https://github.com/chainsafe/forest

ENV DEBIAN_FRONTEND="noninteractive"
# Install binary dependencies
<<<<<<< HEAD
RUN apt-get update && apt-get install --no-install-recommends -y libssl1.1 ca-certificates libcurl4
=======
RUN apt-get update && apt-get install --no-install-recommends -y ocl-icd-opencl-dev libssl1.1 ca-certificates
>>>>>>> cbcd7a17
RUN update-ca-certificates

# Copy forest daemon and cli binaries from the build-env
COPY --from=build-env /root/.cargo/bin/forest /root/.cargo/bin/forest-cli /usr/local/bin/

ENTRYPOINT ["forest"]<|MERGE_RESOLUTION|>--- conflicted
+++ resolved
@@ -20,11 +20,7 @@
 FROM buildpack-deps:buster AS build-env
 
 # Install dependencies
-<<<<<<< HEAD
 RUN apt-get update && apt-get install --no-install-recommends -y build-essential clang ca-certificates curl
-=======
-RUN apt-get update && apt-get install --no-install-recommends -y build-essential clang ocl-icd-opencl-dev cmake ca-certificates curl
->>>>>>> cbcd7a17
 RUN update-ca-certificates
 
 # Install rustup
@@ -51,11 +47,7 @@
 
 ENV DEBIAN_FRONTEND="noninteractive"
 # Install binary dependencies
-<<<<<<< HEAD
-RUN apt-get update && apt-get install --no-install-recommends -y libssl1.1 ca-certificates libcurl4
-=======
-RUN apt-get update && apt-get install --no-install-recommends -y ocl-icd-opencl-dev libssl1.1 ca-certificates
->>>>>>> cbcd7a17
+RUN apt-get update && apt-get install --no-install-recommends -y libssl1.1 ca-certificates
 RUN update-ca-certificates
 
 # Copy forest daemon and cli binaries from the build-env
