--- conflicted
+++ resolved
@@ -10,13 +10,8 @@
         hyper::{self, client::connect::Connect, Body, Response},
     },
 };
-<<<<<<< HEAD
-use hyper_rustls::{HttpsConnector, HttpsConnectorBuilder};
+use hex::{FromHex, ToHex};
 use log::{info, warn};
-=======
-use hex::{FromHex, ToHex};
-use log::info;
->>>>>>> 1a869709
 use s3::Bucket;
 use sha2::{Digest, Sha256};
 use std::{
